--- conflicted
+++ resolved
@@ -3,19 +3,14 @@
 - Project **Predict Customer Churn** of ML DevOps Engineer Nanodegree Udacity
 
 ## Project Description
+
 Your project description here.
 
 ## Files and data description
-Overview of the files and data present in the root directory. 
+
+Overview of the files and data present in the root directory.
 
 ## Running Files
+
 How do you run your files? What should happen when you run your files?
-
-
-<<<<<<< HEAD
-=======
-This project is part of **Udacity Machine Learning DevOps Engineer** course.
-
-This project takes a simple Jupiter Notebook implementation of a customer churn predidtion model, using simple linear regression.\
-The focus is however, on using clean code practices, including PEP8 standards, and refactoring code to make it production ready and ready to use in a pipeline.
->>>>>>> 45b7ee17
+practices, including PEP8 standards, and refactoring code to make it production ready and ready to use in a pipeline.